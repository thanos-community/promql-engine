// Copyright (c) The Thanos Community Authors.
// Licensed under the Apache License 2.0.

package engine_test

import (
	"context"
	"fmt"
	"math"
	"runtime"
	"sort"
	"testing"
	"time"

	"github.com/efficientgo/core/testutil"
	"github.com/prometheus/prometheus/model/histogram"
	"github.com/prometheus/prometheus/model/labels"
	"github.com/prometheus/prometheus/model/timestamp"
	"github.com/prometheus/prometheus/promql"
	"github.com/prometheus/prometheus/promql/parser"
	"github.com/prometheus/prometheus/storage"
	"github.com/prometheus/prometheus/tsdb/chunkenc"
	"go.uber.org/goleak"

	"github.com/thanos-community/promql-engine/engine"
)

func TestMain(m *testing.M) {
	goleak.VerifyTestMain(m)
}

func TestVectorSelectorWithGaps(t *testing.T) {
	opts := promql.EngineOpts{
		Timeout:              1 * time.Hour,
		MaxSamples:           1e10,
		EnableNegativeOffset: true,
		EnableAtModifier:     true,
	}

	series := storage.MockSeries(
		[]int64{240, 270, 300, 600, 630, 660},
		[]float64{1, 2, 3, 4, 5, 6},
		[]string{labels.MetricName, "foo"},
	)

	query := "foo"
	start := time.Unix(0, 0)
	end := time.Unix(1000, 0)

	newEngine := engine.New(engine.Opts{EngineOpts: opts})
	q1, err := newEngine.NewRangeQuery(storageWithSeries(series), nil, query, start, end, 30*time.Second)
	testutil.Ok(t, err)
	defer q1.Close()

	newResult := q1.Exec(context.Background())
	testutil.Ok(t, newResult.Err)

	oldEngine := promql.NewEngine(opts)
	q2, err := oldEngine.NewRangeQuery(storageWithSeries(series), nil, query, start, end, 30*time.Second)
	testutil.Ok(t, err)
	defer q2.Close()

	oldResult := q2.Exec(context.Background())
	testutil.Ok(t, oldResult.Err)

	testutil.Equals(t, oldResult, newResult)

}

func TestQueriesAgainstOldEngine(t *testing.T) {
	start := time.Unix(0, 0)
	end := time.Unix(240, 0)
	step := time.Second * 30
	// Negative offset and at modifier are enabled by default
	// since Prometheus v2.33.0 so we also enable them.
	opts := promql.EngineOpts{
		Timeout:              1 * time.Hour,
		MaxSamples:           1e10,
		EnableNegativeOffset: true,
		EnableAtModifier:     true,
	}

	cases := []struct {
		load  string
		name  string
		query string
		start time.Time
		end   time.Time
		step  time.Duration
	}{
		{
			name: "func with scalar arg that selects storage, checks whether same series handled correctly",
			load: `load 30s
			    thanos_cache_redis_hits_total{name="caching-bucket",service="thanos-store"} 1+1x30`,
			query: `clamp_min(thanos_cache_redis_hits_total, scalar(max(thanos_cache_redis_hits_total) by (service))) + clamp_min(thanos_cache_redis_hits_total, scalar(max(thanos_cache_redis_hits_total) by (service)))`,
		},
		{
			name: "sum + rate divided by itself",
			load: `load 30s
			thanos_cache_redis_hits_total{name="caching-bucket",service="thanos-store"} 1+1x30`,
			query: `(sum(rate(thanos_cache_redis_hits_total{name="caching-bucket"}[2m])) by (service)) /
			(sum(rate(thanos_cache_redis_hits_total{name="caching-bucket"}[2m])) by (service))`,
		},
		{
			name: "stddev_over_time",
			load: `load 30s
					http_requests_total{pod="nginx-1"} 1+1x15
					http_requests_total{pod="nginx-2"} 1+2x18`,
			query: "stddev_over_time(http_requests_total[30s])",
		},
		{
			name: "stdvar_over_time",
			load: `load 30s
					http_requests_total{pod="nginx-1"} 1+1x15
					http_requests_total{pod="nginx-2"} 1+2x18`,
			query: "stdvar_over_time(http_requests_total[30s])",
		},
		{
			name: "changes",
			load: `load 30s
					http_requests_total{pod="nginx-1"} 1+1x15
					http_requests_total{pod="nginx-2"} 1+2x18
					http_requests_total{pod="nginx-2"} 1+2x18
					http_requests_total{pod="nginx-2"} 1+2x18
					http_requests_total{pod="nginx-2"} 1+2x18`,
			query: "changes(http_requests_total[30s])",
		},
		{
			name: "deriv",
			load: `load 30s
					http_requests_total{pod="nginx-1"} 1+1x15
					http_requests_total{pod="nginx-2"} 1+2x18
					http_requests_total{pod="nginx-2"} 1+2x18
					http_requests_total{pod="nginx-2"} 1+2x18
					http_requests_total{pod="nginx-2"} 1+2x18`,
			query: "deriv(http_requests_total[30s])",
		},
		{
			name: "sum",
			load: `load 30s
					http_requests_total{pod="nginx-1"} 1+1x15
					http_requests_total{pod="nginx-2"} 1+2x18`,
			query: "sum (http_requests_total)",
		},
		{
			name: "sum_over_time",
			load: `load 30s
					http_requests_total{pod="nginx-1"} 1+1x15
					http_requests_total{pod="nginx-2"} 1+2x18`,
			query: "sum_over_time(http_requests_total[30s])",
		},
		{
			name: "count",
			load: `load 30s
					http_requests_total{pod="nginx-1"} 1+1x15
					http_requests_total{pod="nginx-2"} 1+2x18`,
			query: "count(http_requests_total)",
		},
		{
			name: "count_over_time",
			load: `load 30s
					http_requests_total{pod="nginx-1"} 1+1x15
					http_requests_total{pod="nginx-2"} 1+2x18`,
			query: "count_over_time(http_requests_total[30s])",
		},
		{
			name: "average",
			load: `load 30s
					http_requests_total{pod="nginx-1"} 1+1x15
					http_requests_total{pod="nginx-2"} 1+2x18`,
			query: "avg(http_requests_total)",
		},
		{
			name: "avg_over_time",
			load: `load 30s
					http_requests_total{pod="nginx-1"} 1+1x15
					http_requests_total{pod="nginx-2"} 1+2x18`,
			query: "avg_over_time(http_requests_total[30s])",
		},
		{
			name: "max",
			load: `load 30s
					http_requests_total{pod="nginx-1"} 1+1x15
					http_requests_total{pod="nginx-2"} 1+2x18`,
			query: "max(http_requests_total)",
		},
		{
			name: "max with only 1 sample",
			load: `load 30s
					http_requests_total{pod="nginx-1"} -1
					http_requests_total{pod="nginx-2"} 1`,
			query: "max(http_requests_total) by (pod)",
		},
		{
			name: "max_over_time",
			load: `load 30s
					http_requests_total{pod="nginx-1"} 1+1x15
					http_requests_total{pod="nginx-2"} 1+2x18`,
			query: "max_over_time(http_requests_total[30s])",
		},
		{
			name: "min",
			load: `load 30s
					http_requests_total{pod="nginx-1"} 1+1x15
					http_requests_total{pod="nginx-2"} 1+2x18`,
			query: "min(http_requests_total)",
		},
		{
			name: "min with only 1 sample",
			load: `load 30s
					http_requests_total{pod="nginx-1"} -1
					http_requests_total{pod="nginx-2"} 1`,
			query: "min(http_requests_total) by (pod)",
		},
		{
			name: "min_over_time",
			load: `load 30s
					http_requests_total{pod="nginx-1"} 1+1x15
					http_requests_total{pod="nginx-2"} 1+2x18`,
			query: "min_over_time(http_requests_total[30s])",
		},
		{
			name: "count_over_time",
			load: `load 30s
					http_requests_total{pod="nginx-1"} 1+1x15
					http_requests_total{pod="nginx-2"} 1+2x18`,
			query: "count_over_time(http_requests_total[30s])",
		},
		{
			name: "sum by pod",
			load: `load 30s
					http_requests_total{pod="nginx-1"} 1+1x15
					http_requests_total{pod="nginx-2"} 1+2x18
					http_requests_total{pod="nginx-3"} 1+2x20
					http_requests_total{pod="nginx-4"} 1+2x50`,
			query: "sum by (pod) (http_requests_total)",
		},
		{
			name: "multi label grouping by",
			load: `load 30s
					http_requests_total{pod="nginx-1", ns="a"} 1+1x15
					http_requests_total{pod="nginx-2", ns="a"} 1+1x15`,
			query: `avg by (pod, ns) (avg_over_time(http_requests_total[2m]))`,
		},
		{
			name: "multi label grouping without",
			load: `load 30s
					http_requests_total{pod="nginx-1", ns="a"} 1+1x15
					http_requests_total{pod="nginx-2", ns="a"} 1+1x15`,
			query: `avg without (pod, ns) (avg_over_time(http_requests_total[2m]))`,
		},
		{
			name: "query in the future",
			load: `load 30s
					http_requests_total{pod="nginx-1"} 1+1x15
					http_requests_total{pod="nginx-2"} 1+2x18`,
			query: "sum by (pod) (http_requests_total)",
			start: time.Unix(400, 0),
			end:   time.Unix(3000, 0),
		},
		{
			name: "count_over_time",
			load: `load 30s
					http_requests_total{pod="nginx-1"} 1
					http_requests_total{pod="nginx-1"} 1+1x30
					http_requests_total{pod="nginx-2"} 1+2x600`,
			query: `count_over_time(http_requests_total[10m])`,
			start: time.Unix(60, 0),
			end:   time.Unix(600, 0),
		},
		{
			name: "rate",
			load: `load 30s
				http_requests_total{pod="nginx-1", series="1"} 1+1.1x40
				http_requests_total{pod="nginx-2", series="2"} 2+2.3x50
				http_requests_total{pod="nginx-4", series="3"} 5+2.4x50
				http_requests_total{pod="nginx-5", series="1"} 8.4+2.3x50
				http_requests_total{pod="nginx-6", series="2"} 2.3+2.3x50`,
			query: "rate(http_requests_total[1m])",
			start: time.Unix(0, 0),
			end:   time.Unix(3000, 0),
			step:  2 * time.Second,
		},
		{
			name: "sum rate",
			load: `load 30s
					http_requests_total{pod="nginx-1"} 1+1x4
					http_requests_total{pod="nginx-2"} 1+2x4`,
			query: "sum(rate(http_requests_total[1m]))",
		},
		{
			name: "sum rate with stale series",
			load: `load 30s
					http_requests_total{pod="nginx-1"} 1+1x40
					http_requests_total{pod="nginx-2"} 1+2x50
					http_requests_total{pod="nginx-4"} 1+2x50
					http_requests_total{pod="nginx-5"} 1+2x50
					http_requests_total{pod="nginx-6"} 1+2x50`,
			query: "sum(rate(http_requests_total[1m]))",
			start: time.Unix(421, 0),
			end:   time.Unix(3230, 0),
			step:  28 * time.Second,
		},
		{
			name: "delta",
			load: `load 30s
				http_requests_total{pod="nginx-1", series="1"} 1+1.1x40
				http_requests_total{pod="nginx-2", series="2"} 2+2.3x50
				http_requests_total{pod="nginx-4", series="3"} 5+2.4x50
				http_requests_total{pod="nginx-5", series="1"} 8.4+2.3x50
				http_requests_total{pod="nginx-6", series="2"} 2.3+2.3x50`,
			query: "delta(http_requests_total[1m])",
			start: time.Unix(0, 0),
			end:   time.Unix(3000, 0),
			step:  2 * time.Second,
		},
		{
			name: "increase",
			load: `load 30s
				http_requests_total{pod="nginx-1", series="1"} 1+1.1x40
				http_requests_total{pod="nginx-2", series="2"} 2+2.3x50
				http_requests_total{pod="nginx-4", series="3"} 5+2.4x50
				http_requests_total{pod="nginx-5", series="1"} 8.4+2.3x50
				http_requests_total{pod="nginx-6", series="2"} 2.3+2.3x50`,
			query: "increase(http_requests_total[1m])",
			start: time.Unix(0, 0),
			end:   time.Unix(3000, 0),
			step:  2 * time.Second,
		},
		{
			name: "irate",
			load: `load 30s
				http_requests_total{pod="nginx-1", series="1"} 1+1.1x40
				http_requests_total{pod="nginx-2", series="2"} 2+2.3x50
				http_requests_total{pod="nginx-4", series="3"} 5+2.4x50
				http_requests_total{pod="nginx-5", series="1"} 8.4+2.3x50
				http_requests_total{pod="nginx-6", series="2"} 2.3+2.3x50`,
			query: "irate(http_requests_total[1m])",
			start: time.Unix(0, 0),
			end:   time.Unix(3000, 0),
			step:  2 * time.Second,
		},
		{
			name: "idelta",
			load: `load 30s
				http_requests_total{pod="nginx-1", series="1"} 1+1.1x40
				http_requests_total{pod="nginx-2", series="2"} 2+2.3x50
				http_requests_total{pod="nginx-4", series="3"} 5+2.4x50
				http_requests_total{pod="nginx-5", series="1"} 8.4+2.3x50
				http_requests_total{pod="nginx-6", series="2"} 2.3+2.3x50`,
			query: "idelta(http_requests_total[1m])",
			start: time.Unix(0, 0),
			end:   time.Unix(3000, 0),
			step:  2 * time.Second,
		},
		{
			name:  "number literal",
			load:  "",
			query: "34",
		},
		{
			name:  "vector",
			load:  "",
			query: "vector(24)",
		},
		{
			name: "binary operation with one-to-one matching",
			load: `load 30s
				foo{method="get", code="500"} 1+1x1
				foo{method="get", code="404"} 2+1x2
				foo{method="put", code="501"} 3+1x3
				foo{method="put", code="500"} 1+1x4
				foo{method="post", code="500"} 4+1x4
				foo{method="post", code="404"} 5+1x5
				bar{method="get"} 1+1x1
				bar{method="del"} 2+1x2
				bar{method="post"} 3+1x3`,
			query: `foo{code="500"} + ignoring(code) bar`,
			start: time.Unix(0, 0),
			end:   time.Unix(600, 0),
		},
		{
			// Example from https://prometheus.io/docs/prometheus/latest/querying/operators/#many-to-one-and-one-to-many-vector-matches
			name: "binary operation with group_left",
			load: `load 30s
				foo{method="get", code="500", path="/"} 1+1.1x30
				foo{method="get", code="404", path="/"} 1+2.2x20
				foo{method="put", code="501", path="/"} 4+3.4x60
				foo{method="post", code="500", path="/"} 1+5.1x40
				foo{method="post", code="404", path="/"} 2+3.7x40
				bar{method="get", path="/a"} 3+7.4x10
				bar{method="del", path="/b"} 8+6.1x30
				bar{method="post", path="/c"} 1+2.1x40`,
			query: `foo * ignoring(path, code) group_left bar`,
			start: time.Unix(0, 0),
			end:   time.Unix(600, 0),
		},
		{
			// Example from https://prometheus.io/docs/prometheus/latest/querying/operators/#many-to-one-and-one-to-many-vector-matches
			name: "binary operation with group_right",
			load: `load 30s
				foo{method="get", code="500"} 1+1.1x30
				foo{method="get", code="404"} 1+2.2x20
				foo{method="put", code="501"} 4+3.4x60
				foo{method="post", code="500"} 1+5.1x40
				foo{method="post", code="404"} 2+3.7x40
				bar{method="get", path="/a"} 3+7.4x10
				bar{method="del", path="/b"} 8+6.1x30
				bar{method="post", path="/c"} 1+2.1x40`,
			query: `bar * ignoring(code, path) group_right foo`,
			start: time.Unix(0, 0),
			end:   time.Unix(3000, 0),
			step:  2 * time.Second,
		},
		{
			name: "binary operation with group_left and included labels",
			load: `load 30s
				foo{method="get", code="500"} 1+1.1x30
				foo{method="get", code="404"} 1+2.2x20
				foo{method="put", code="501"} 4+3.4x60
				foo{method="post", code="500"} 1+5.1x40
				foo{method="post", code="404"} 2+3.7x40
				bar{method="get", path="/a"} 3+7.4x10
				bar{method="del", path="/b"} 8+6.1x30
				bar{method="post", path="/c"} 1+2.1x40`,
			query: `foo * ignoring(code, path) group_left(path) bar`,
			start: time.Unix(0, 0),
			end:   time.Unix(600, 0),
		},
		{
			name: "binary operation with group_right and included labels",
			load: `load 30s
				foo{method="get", code="500"} 1+1.1x30
				foo{method="get", code="404"} 1+2.2x20
				foo{method="put", code="501"} 4+3.4x60
				foo{method="post", code="500"} 1+5.1x40
				foo{method="post", code="404"} 2+3.7x40
				bar{method="get", path="/a"} 3+7.4x10
				bar{method="del", path="/b"} 8+6.1x30
				bar{method="post", path="/c"} 1+2.1x40`,
			query: `bar * ignoring(code, path) group_right(path) foo`,
			start: time.Unix(0, 0),
			end:   time.Unix(600, 0),
		},
		{
			name: "binary operation with vector and scalar on the right",
			load: `load 30s
				foo{method="get", code="500"} 1+1.1x30
				foo{method="get", code="404"} 1+2.2x20`,
			query: `sum(foo) * 2`,
		},
		{
			name: "binary operation with vector and scalar on the left",
			load: `load 30s
				foo{method="get", code="500"} 1+1.1x30
				foo{method="get", code="404"} 1+2.2x20`,
			query: `2 * sum(foo)`,
		},
		{
			name: "complex binary operation",
			load: `load 30s
				foo{method="get", code="500"} 1+1.1x30
				foo{method="get", code="404"} 1+2.2x20`,
			query: `1 - (100 * sum(foo{method="get"}) / sum(foo))`,
		},
		{
			name: "vector binary op ==",
			load: `load 30s
				foo{method="get", code="500"} 1+1x40
				bar{method="get", code="404"} 1+1.1x30`,
			query: `sum(foo) by (method) == sum(bar) by (method)`,
		},
		{
			name: "vector binary op !=",
			load: `load 30s
				foo{method="get", code="500"} 1+1x40
				bar{method="get", code="404"} 1+1.1x30`,
			query: `sum(foo) by (method) != sum(bar) by (method)`,
		},
		{
			name: "vector binary op >",
			load: `load 30s
				foo{method="get", code="500"} 1+1x40
				bar{method="get", code="404"} 1+1.1x30`,
			query: `sum(foo) by (method) > sum(bar) by (method)`,
		},
		{
			name: "vector binary op with name <",
			load: `load 30s
				foo{method="get", code="500"} 1+1x40
				bar{method="get", code="500"} 1+1.1x30`,
			query: `foo < bar`,
		},
		{
			name: "vector binary op with name < scalar",
			load: `load 30s
				foo{method="get", code="500"} 1+1x40
				bar{method="get", code="500"} 1+1.1x30`,
			query: `foo < 10`,
		},
		{
			name: "vector binary op > scalar",
			load: `load 30s
				foo{method="get", code="500"} 1+2x40
				bar{method="get", code="404"} 1+1x30`,
			query: `sum(foo) by (method) > 10`,
		},
		{
			name: "scalar < vector binary op",
			load: `load 30s
				foo{method="get", code="500"} 1+2x40
				bar{method="get", code="404"} 1+1x30`,
			query: `10 < sum(foo) by (method)`,
		},
		{
			name: "vector binary op <",
			load: `load 30s
				foo{method="get", code="500"} 1+1x40
				bar{method="get", code="404"} 1+1.1x30`,
			query: `sum(foo) by (method) < sum(bar) by (method)`,
		},
		{
			name: "vector binary op >=",
			load: `load 30s
				foo{method="get", code="500"} 1+1x40
				bar{method="get", code="404"} 1+1.1x30`,
			query: `sum(foo) by (method) >= sum(bar) by (method)`,
		},
		{
			name: "vector binary op <=",
			load: `load 30s
				foo{method="get", code="500"} 1+1x40
				bar{method="get", code="404"} 1+1.1x30`,
			query: `sum(foo) by (method) <= sum(bar) by (method)`,
		},
		{
			name: "vector binary op ^",
			load: `load 30s
				foo{method="get", code="500"} 1+1x40
				bar{method="get", code="404"} 1+1.1x30`,
			query: `sum(foo) by (method) ^ sum(bar) by (method)`,
		},
		{
			name: "vector binary op %",
			load: `load 30s
				foo{method="get", code="500"} 1+2x40
				bar{method="get", code="404"} 1+1x30`,
			query: `sum(foo) by (method) % sum(bar) by (method)`,
		},
		{
			name:  "scalar binary op == true",
			load:  ``,
			query: `1 == bool 1`,
		},
		{
			name:  "scalar binary op == false",
			load:  ``,
			query: `1 != bool 2`,
		},
		{
			name:  "scalar binary op !=",
			load:  ``,
			query: `1 != bool 1`,
		},
		{
			name:  "scalar binary op >",
			load:  ``,
			query: `1 > bool 0`,
		},
		{
			name:  "scalar binary op <",
			load:  ``,
			query: `1 > bool 2`,
		},
		{
			name:  "scalar binary op >=",
			load:  ``,
			query: `1 >= bool 0`,
		},
		{
			name:  "scalar binary op <=",
			load:  ``,
			query: `1 <= bool 2`,
		},
		{
			name:  "scalar binary op % 0",
			load:  ``,
			query: `2 % 2`,
		},
		{
			name:  "scalar binary op % 1",
			load:  ``,
			query: `1 % 2`,
		},
		{
			name:  "scalar binary op ^",
			load:  ``,
			query: `2 ^ 2`,
		},
		{
			name:  "empty series",
			load:  "",
			query: "http_requests_total",
		},
		{
			name:  "empty series with func",
			load:  "",
			query: "sum(http_requests_total)",
		},
		{
			name: "empty result",
			load: `load 30s
					http_requests_total{pod="nginx-1"} 1+1x15
					http_requests_total{pod="nginx-2"} 1+2x18`,
			query: `http_requests_total{pod="nginx-3"}`,
		},
		{
			name: "last_over_time",
			load: `load 30s
					http_requests_total{pod="nginx-1"} 1+1x15
					http_requests_total{pod="nginx-2"} 1+2x18`,
			query: `last_over_time(http_requests_total[30s])`,
		},
		{
			name: "group",
			load: `load 30s
					http_requests_total{pod="nginx-1"} 1+1x15
					http_requests_total{pod="nginx-2"} 1+2x18`,
			query: `group(http_requests_total)`,
		},
		{
			name: "resets",
			load: `load 30s
					http_requests_total{pod="nginx-1"} 100-1x15
					http_requests_total{pod="nginx-2"} 1+2x18`,
			query: `resets(http_requests_total[5m])`,
		},
		{
			name: "present_over_time",
			load: `load 30s
					http_requests_total{pod="nginx-1"} 1+1x15
					http_requests_total{pod="nginx-2"} 1+2x18`,
			query: `present_over_time(http_requests_total[30s])`,
		},
		{
			name: "complex binary with aggregation",
			load: `load 30s
					grpc_server_handled_total{pod="nginx-1", grpc_method="Series", grpc_code="105"} 1+1x15
					grpc_server_handled_total{pod="nginx-2", grpc_method="Series", grpc_code="105"} 1+1x15
					grpc_server_handled_total{pod="nginx-3", grpc_method="Series", grpc_code="105"} 1+1x15
					prometheus_tsdb_head_samples_appended_total{pod="nginx-1", tenant="tenant-1"} 1+2x18
					prometheus_tsdb_head_samples_appended_total{pod="nginx-2", tenant="tenant-2"} 1+2x18
					prometheus_tsdb_head_samples_appended_total{pod="nginx-3", tenant="tenant-3"} 1+2x18`,
			query: `
	sum by (grpc_method, grpc_code) (
		sum by (pod, grpc_method, grpc_code) (
			rate(grpc_server_handled_total{grpc_method="Series", pod=~".+"}[1m])
		)
		+ on (pod) group_left() max by (pod) (
			prometheus_tsdb_head_samples_appended_total{pod=~".+"}
		)
	)`,
		},
		{
			name:  "unary sub operation for scalar",
			load:  ``,
			query: `-(1 + 5)`,
		},
		{
			name: "unary sub operation for vector",
			load: `load 30s
					http_requests_total{pod="nginx-1"} 1+1x15
					http_requests_total{pod="nginx-2"} 1+2x18`,
			query: `-http_requests_total`,
		},
		{
			name: "unary add operation for vector",
			load: `load 30s
					http_requests_total{pod="nginx-1"} 1+1x15
					http_requests_total{pod="nginx-2"} 1+2x18`,
			query: `+http_requests_total`,
		},
		{
			name: "vector positive offset",
			load: `load 30s
					http_requests_total{pod="nginx-1"} 1+1x15
					http_requests_total{pod="nginx-2"} 1+2x18`,
			query: `http_requests_total offset 30s`,
			start: time.Unix(600, 0),
			end:   time.Unix(1200, 0),
		},
		{
			name: "vector negative offset",
			load: `load 30s
					http_requests_total{pod="nginx-1"} 1+1x15
					http_requests_total{pod="nginx-2"} 1+2x18`,
			query: `http_requests_total offset -30s`,
			start: time.Unix(600, 0),
			end:   time.Unix(1200, 0),
		},
		{
			name: "matrix negative offset with sum_over_time",
			load: `load 30s
					http_requests_total{pod="nginx-1"} 1+1x25
					http_requests_total{pod="nginx-2"} 1+2x28`,
			query: `sum_over_time(http_requests_total[5m] offset 5m)`,
			start: time.Unix(600, 0),
			end:   time.Unix(6000, 0),
		},
		{
			name: "matrix negative offset with count_over_time",
			load: `load 30s
					http_requests_total{pod="nginx-1"} 1+1x15
					http_requests_total{pod="nginx-2"} 1+2x18`,
			query: `count_over_time(http_requests_total[5m] offset -2m)`,
			start: time.Unix(600, 0),
			end:   time.Unix(6000, 0),
		},
		{
			name: "@ vector time 10s",
			load: `load 30s
					http_requests_total{pod="nginx-1"} 1+1x15
					http_requests_total{pod="nginx-2"} 1+2x18`,
			query: "http_requests_total @ 10",
		},
		{
			name: "@ vector time 120s",
			load: `load 30s
					http_requests_total{pod="nginx-1"} 1+1x15
					http_requests_total{pod="nginx-2"} 1+2x18`,
			query: "http_requests_total @ 120",
		},
		{
			name: "@ vector time 360s",
			load: `load 30s
					http_requests_total{pod="nginx-1"} 1+1x15
					http_requests_total{pod="nginx-2"} 1+2x18`,
			query: "http_requests_total @ 360",
		},
		{
			name: "@ vector start",
			load: `load 30s
					http_requests_total{pod="nginx-1"} 1+1x15
					http_requests_total{pod="nginx-2"} 1+2x18`,
			query: "http_requests_total @ start()",
		},
		{
			name: "@ vector end",
			load: `load 30s
					http_requests_total{pod="nginx-1"} 1+1x15
					http_requests_total{pod="nginx-2"} 1+2x18`,
			query: "http_requests_total @ end()",
		},
		{
			name: "count_over_time @ start",
			load: `load 30s
					http_requests_total{pod="nginx-1"} 1+1x15
					http_requests_total{pod="nginx-2"} 1+2x18`,
			query: "count_over_time(http_requests_total[5m] @ start())",
		},
		{
			name: "sum_over_time @ end",
			load: `load 30s
					http_requests_total{pod="nginx-1"} 1+1x15
					http_requests_total{pod="nginx-2"} 1+2x18`,
			query: "sum_over_time(http_requests_total[5m] @ start())",
		},
		{
			name: "avg_over_time @ 180s",
			load: `load 30s
					http_requests_total{pod="nginx-1"} 1+1x15
					http_requests_total{pod="nginx-2"} 1+2x18`,
			query: "avg_over_time(http_requests_total[4m] @ 180)",
		},
		{
			name: "@ vector 240s offset 2m",
			load: `load 30s
					http_requests_total{pod="nginx-1"} 1+1x15
					http_requests_total{pod="nginx-2"} 1+2x18`,
			query: "http_requests_total @ 240 offset 2m",
		},
		{
			name: "avg_over_time @ 120s offset -2m",
			load: `load 30s
					http_requests_total{pod="nginx-1"} 1+1x15
					http_requests_total{pod="nginx-2"} 1+2x18`,
			query: "http_requests_total @ 120 offset -2m",
		},
		{
			name: "sum_over_time @ 180s offset 2m",
			load: `load 30s
					http_requests_total{pod="nginx-1"} 1+1x15
					http_requests_total{pod="nginx-2"} 1+2x18`,
			query: "sum_over_time(http_requests_total[5m] @ 180 offset 2m)",
		},
		{
			name: "selector merge",
			load: `load 30s
					http_requests_total{pod="nginx-1", ns="nginx"} 1+1x15
					http_requests_total{pod="nginx-2", ns="nginx"} 1+2x18
					http_requests_total{pod="nginx-3", ns="nginx"} 1+2x21`,
			query: `http_requests_total{pod=~"nginx-1", ns="nginx"} / on() group_left() sum(http_requests_total{ns="nginx"})`,
		},
		{
			name: "selector merge with different ranges",
			load: `load 30s
					http_requests_total{pod="nginx-1", ns="nginx"} 2+2x16
					http_requests_total{pod="nginx-2", ns="nginx"} 2+4x18
					http_requests_total{pod="nginx-3", ns="nginx"} 2+6x20`,
			query: `
	rate(http_requests_total{pod=~"nginx-1", ns="nginx"}[2m])
	+ on() group_left()
	sum(http_requests_total{ns="nginx"})`,
		},
		// Result is correct but this likely fails due to https://github.com/golang/go/issues/12025.
		// TODO(saswatamcode): Test NaN cases separately. https://github.com/thanos-community/promql-engine/issues/88
		// {
		// 	name: "scalar func with NaN",
		// 	load: `load 30s
		//  	http_requests_total{pod="nginx-1"} 1+1x15
		//  	http_requests_total{pod="nginx-2"} 1+2x18`,
		// 	query: `scalar(http_requests_total)`,
		// },
		{
			name: "scalar func with aggr",
			load: `load 30s
			http_requests_total{pod="nginx-1"} 1+1x15
			http_requests_total{pod="nginx-2"} 1+2x18`,
			query: `scalar(max(http_requests_total))`,
		},
		{
			name: "scalar func with aggr and number on right",
			load: `load 30s
			http_requests_total{pod="nginx-1"} 1+1x15
			http_requests_total{pod="nginx-2"} 1+2x18`,
			query: `scalar(max(http_requests_total)) + 10`,
		},
		{
			name: "scalar func with aggr and number on left",
			load: `load 30s
			http_requests_total{pod="nginx-1"} 1+1x15
			http_requests_total{pod="nginx-2"} 1+2x18`,
			query: `10 + scalar(max(http_requests_total))`,
		},
		{
			name: "quantile",
			load: `load 30s
				       http_requests_total{pod="nginx-1", series="1"} 1+1.1x40
				       http_requests_total{pod="nginx-2", series="2"} 2+2.3x50
				       http_requests_total{pod="nginx-4", series="3"} 5+2.4x50
				       http_requests_total{pod="nginx-5", series="1"} 8.4+2.3x50
				       http_requests_total{pod="nginx-6", series="2"} 2.3+2.3x50	`,
			query: "quantile(scalar(sum(http_requests_total)), rate(http_requests_total[1m]))",
		},
		{
			name: "clamp",
			load: `load 30s
			http_requests_total{pod="nginx-1"} 1+1x15
			http_requests_total{pod="nginx-2"} 1+2x18`,
			query: `clamp(http_requests_total, 5, 10)`,
		},
		{
			name: "clamp_min",
			load: `load 30s
			http_requests_total{pod="nginx-1"} 1+1x15
			http_requests_total{pod="nginx-2"} 1+2x18`,
			query: `clamp_min(http_requests_total, 10)`,
		},
		{
			name: "complex func query",
			load: `load 30s
			http_requests_total{pod="nginx-1"} 1+1x15
			http_requests_total{pod="nginx-2"} 1+2x18`,
			query: `clamp(1 - http_requests_total, 10 - 5, 10)`,
		},
		{
			name: "func within func query",
			load: `load 30s
			http_requests_total{pod="nginx-1"} 1+1x15
			http_requests_total{pod="nginx-2"} 1+2x18`,
			query: `clamp(irate(http_requests_total[30s]), 10 - 5, 10)`,
		},
		{
			name: "aggr within func query",
			load: `load 30s
			http_requests_total{pod="nginx-1"} 1+1x15
			http_requests_total{pod="nginx-2"} 1+2x18`,
			query: `clamp(rate(http_requests_total[30s]), 10 - 5, 10)`,
		},
		{
			name: "func with scalar arg that selects storage",
			load: `load 30s
			http_requests_total{pod="nginx-1"} 1+1x15
			http_requests_total{pod="nginx-2"} 1+2x18`,
			query: `clamp_min(http_requests_total, scalar(max(http_requests_total)))`,
		},
		{
			name: "func with scalar arg that selects storage + number",
			load: `load 30s
			http_requests_total{pod="nginx-1"} 1+1x15
			http_requests_total{pod="nginx-2"} 1+2x18`,
			query: `clamp_min(http_requests_total, scalar(max(http_requests_total)) + 10)`,
		},
		{
			name: "histogram quantile",
			load: `load 30s
			http_requests_total{pod="nginx-1", le="1"} 1+3x10
			http_requests_total{pod="nginx-2", le="1"} 2+3x10
			http_requests_total{pod="nginx-1", le="2"} 1+2x10
			http_requests_total{pod="nginx-2", le="2"} 2+2x10
			http_requests_total{pod="nginx-2", le="5"} 3+2x10
			http_requests_total{pod="nginx-1", le="+Inf"} 1+1x10
			http_requests_total{pod="nginx-2", le="+Inf"} 4+1x10`,
			query: `histogram_quantile(0.9, http_requests_total)`,
		},
		{
			name: "histogram quantile with sum",
			load: `load 30s
			http_requests_total{pod="nginx-1", le="1"} 1+3x10
			http_requests_total{pod="nginx-2", le="1"} 2+3x10
			http_requests_total{pod="nginx-1", le="2"} 1+2x10
			http_requests_total{pod="nginx-2", le="2"} 2+2x10
			http_requests_total{pod="nginx-2", le="5"} 3+2x10
			http_requests_total{pod="nginx-1", le="+Inf"} 1+1x10
			http_requests_total{pod="nginx-2", le="+Inf"} 4+1x10`,
			query: `histogram_quantile(0.9, sum by (pod, le) (http_requests_total))`,
		},
		// TODO(fpetkovski): Uncomment once support for testing NaNs is added.
		//{
		//	name: "histogram quantile with scalar operator",
		//	load: `load 30s
		//	quantile{pod="nginx-1", le="1"} 1+1x2
		//	http_requests_total{pod="nginx-1", le="1"} 1+3x10
		//	http_requests_total{pod="nginx-2", le="1"} 2+3x10
		//	http_requests_total{pod="nginx-1", le="2"} 1+2x10
		//	http_requests_total{pod="nginx-2", le="2"} 2+2x10
		//	http_requests_total{pod="nginx-2", le="5"} 3+2x10
		//	http_requests_total{pod="nginx-1", le="+Inf"} 1+1x10
		//	http_requests_total{pod="nginx-2", le="+Inf"} 4+1x10`,
		//	query: `histogram_quantile(scalar(max(quantile)), http_requests_total)`,
		//},
		{
			name: "topk",
			load: `load 30s
				http_requests_total{pod="nginx-1", series="1"} 1+1.1x40
				http_requests_total{pod="nginx-2", series="1"} 2+2.3x50
				http_requests_total{pod="nginx-4", series="2"} 5+2.4x50
				http_requests_total{pod="nginx-5", series="2"} 8.4+2.3x50
				http_requests_total{pod="nginx-6", series="2"} 2.3+2.3x50`,
			query: "topk(2, http_requests_total)",
			start: time.Unix(0, 0),
			end:   time.Unix(3000, 0),
			step:  2 * time.Second,
		},
		{
			name: "topk by",
			load: `load 30s
				http_requests_total{pod="nginx-1", series="1"} 1+1.1x40
				http_requests_total{pod="nginx-2", series="1"} 2+2.3x50
				http_requests_total{pod="nginx-4", series="2"} 5+2.4x50
				http_requests_total{pod="nginx-5", series="2"} 8.4+2.3x50
				http_requests_total{pod="nginx-6", series="2"} 2.3+2.3x50`,
			query: "topk(2, http_requests_total) by (series)",
			start: time.Unix(0, 0),
			end:   time.Unix(3000, 0),
			step:  2 * time.Second,
		},
		{
			name: "topk with simple expression",
			load: `load 30s
				http_requests_total{pod="nginx-1", series="1"} 1+1.1x40
				http_requests_total{pod="nginx-2", series="1"} 2+2.3x50
				http_requests_total{pod="nginx-4", series="2"} 5+2.4x50
				http_requests_total{pod="nginx-5", series="2"} 8.4+2.3x50
				http_requests_total{pod="nginx-6", series="2"} 2.3+2.3x50`,
			query: "topk(2 - 1, http_requests_total) by (series)",
			start: time.Unix(0, 0),
			end:   time.Unix(3000, 0),
			step:  2 * time.Second,
		},
		{
			name: "topk with expression",
			load: `load 30s
				http_requests_total{pod="nginx-1", series="1"} 1+1.1x40
				http_requests_total{pod="nginx-2", series="1"} 2+2.3x50
				http_requests_total{pod="nginx-4", series="2"} 5+2.4x50
				http_requests_total{pod="nginx-5", series="2"} 8.4+2.3x50
				http_requests_total{pod="nginx-6", series="2"} 2.3+2.3x50`,
			query: "topk(scalar(min(http_requests_total)), http_requests_total) by (series)",
			start: time.Unix(0, 0),
			end:   time.Unix(500, 0),
			step:  2 * time.Second,
		},
		{
			name: "topk with expression as argument not returning any value",
			load: `load 30s
				http_requests_total{pod="nginx-1", series="1"} 1+1.1x40
				http_requests_total{pod="nginx-2", series="1"} 2+2.3x50
				http_requests_total{pod="nginx-4", series="2"} 5+2.4x50
				http_requests_total{pod="nginx-5", series="2"} 8.4+2.3x50
				http_requests_total{pod="nginx-6", series="2"} 2.3+2.3x50`,
			query: "topk(scalar(min(non_existent_metric)), http_requests_total) by (series)",
			start: time.Unix(0, 0),
			end:   time.Unix(500, 0),
			step:  2 * time.Second,
		},
		{
			name: "bottomK",
			load: `load 30s
				http_requests_total{pod="nginx-1", series="1"} 1+1.1x40
				http_requests_total{pod="nginx-2", series="1"} 2+2.3x50
				http_requests_total{pod="nginx-4", series="2"} 5+2.4x50
				http_requests_total{pod="nginx-5", series="2"} 8.4+2.3x50
				http_requests_total{pod="nginx-6", series="2"} 2.3+2.3x50`,
			query: "bottomk(2, http_requests_total)",
			start: time.Unix(0, 0),
			end:   time.Unix(3000, 0),
			step:  2 * time.Second,
		},
		{
			name: "bottomK by",
			load: `load 30s
				http_requests_total{pod="nginx-1", series="1"} 1+1.1x40
				http_requests_total{pod="nginx-2", series="1"} 2+2.3x50
				http_requests_total{pod="nginx-4", series="2"} 5+2.4x50
				http_requests_total{pod="nginx-5", series="2"} 8.4+2.3x50
				http_requests_total{pod="nginx-6", series="2"} 2.3+2.3x50`,
			query: "bottomk(2, http_requests_total) by (series)",
			start: time.Unix(0, 0),
			end:   time.Unix(3000, 0),
			step:  2 * time.Second,
		},
	}

	disableOptimizerOpts := []bool{true, false}
	lookbackDeltas := []time.Duration{30 * time.Second, time.Minute, 5 * time.Minute, 10 * time.Minute}
	for _, lookbackDelta := range lookbackDeltas {
		opts.LookbackDelta = lookbackDelta
		for _, tc := range cases {
			t.Run(tc.name, func(t *testing.T) {
				test, err := promql.NewTest(t, tc.load)
				testutil.Ok(t, err)
				defer test.Close()

				testutil.Ok(t, test.Run())

				if tc.start.Equal(time.Time{}) {
					tc.start = start
				}
				if tc.end.Equal(time.Time{}) {
					tc.end = end
				}
				if tc.step == 0 {
					tc.step = step
				}
				for _, disableOptimizers := range disableOptimizerOpts {
					t.Run(fmt.Sprintf("disableOptimizers=%v", disableOptimizers), func(t *testing.T) {
						for _, disableFallback := range []bool{false, true} {
							t.Run(fmt.Sprintf("disableFallback=%v", disableFallback), func(t *testing.T) {
								newEngine := engine.New(engine.Opts{EngineOpts: opts, DisableFallback: disableFallback, DisableOptimizers: disableOptimizers})
								q1, err := newEngine.NewRangeQuery(test.Storage(), nil, tc.query, tc.start, tc.end, tc.step)
								testutil.Ok(t, err)
								defer q1.Close()

								newResult := q1.Exec(context.Background())

								oldEngine := promql.NewEngine(opts)
								q2, err := oldEngine.NewRangeQuery(test.Storage(), nil, tc.query, tc.start, tc.end, tc.step)
								testutil.Ok(t, err)
								defer q2.Close()

								oldResult := q2.Exec(context.Background())
								if oldResult.Err == nil {
									testutil.Ok(t, newResult.Err)
									testutil.Equals(t, oldResult, newResult)
								} else {
									testutil.NotOk(t, newResult.Err)
								}
							})
						}
					})
				}
			})
		}
	}
}

func TestBinopEdgeCases(t *testing.T) {
	opts := promql.EngineOpts{
		Timeout:              1 * time.Hour,
		MaxSamples:           1e10,
		EnableNegativeOffset: true,
		EnableAtModifier:     true,
	}

	series := []storage.Series{
		newMockSeries(
			[]string{labels.MetricName, "foo"},
			[]int64{0, 30000, 60000, 1200000, 1500000, 1800000},
			[]float64{1, 2, 3, 4, 5, 6},
		),
		newMockSeries(
			[]string{labels.MetricName, "bar", "id", "1"},
			[]int64{0, 30000},
			[]float64{1, 2},
		),
		newMockSeries(
			[]string{labels.MetricName, "bar", "id", "2"},
			[]int64{1200000, 1500000},
			[]float64{3, 4},
		),
	}
	query := `foo * on () group_left bar`

	start := time.Unix(0, 0)
	end := time.Unix(30000, 0)
	step := time.Second * 30

	oldEngine := promql.NewEngine(opts)
	q1, err := oldEngine.NewRangeQuery(storageWithSeries(series...), nil, query, start, end, step)
	testutil.Ok(t, err)

	newEngine := engine.New(engine.Opts{})
	q2, err := newEngine.NewRangeQuery(storageWithSeries(series...), nil, query, start, end, step)
	testutil.Ok(t, err)

	ctx := context.Background()
	oldResult := q1.Exec(ctx)

	newResult := q2.Exec(ctx)
	testutil.Equals(t, oldResult, newResult)
}

func TestInstantQuery(t *testing.T) {
	defaultQueryTime := time.Unix(50, 0)
	// Negative offset and at modifier are enabled by default
	// since Prometheus v2.33.0, so we also enable them.
	opts := promql.EngineOpts{
		Timeout:              1 * time.Hour,
		MaxSamples:           1e10,
		EnableNegativeOffset: true,
		EnableAtModifier:     true,
	}

	cases := []struct {
		load         string
		name         string
		query        string
		queryTime    time.Time
		sortByLabels bool // if true, the series in the result between the old and new engine should be sorted before compared
	}{
		{
			name:      "scalar",
			load:      ``,
			queryTime: time.Unix(160, 0),
			query:     "12 + 1",
		},
		{
			name: "increase plus offset",
			load: `load 1s
			http_requests_total{pod="nginx-1"} 1+1x180`,
			queryTime: time.Unix(160, 0),
			query:     "increase(http_requests_total[1m] offset 1m)",
		},
		{
			name: "quantile by pod",
			load: `load 30s
				       http_requests_total{pod="nginx-1", series="1"} 1+1.1x40
				       http_requests_total{pod="nginx-2", series="2"} 2+2.3x50
				       http_requests_total{pod="nginx-4", series="3"} 5+2.4x50
				       http_requests_total{pod="nginx-5", series="1"} 8.4+2.3x50
				       http_requests_total{pod="nginx-6", series="2"} 2.3+2.3x50`,
			query: "quantile by (pod) (0.9, rate(http_requests_total[1m]))",
		},
		{
			name: "quantile by pod with binary",
			load: `load 30s
				       http_requests_total{pod="nginx-1", series="1"} 1+1.1x40
				       http_requests_total{pod="nginx-2", series="2"} 2+2.3x50
				       http_requests_total{pod="nginx-4", series="3"} 5+2.4x50
				       http_requests_total{pod="nginx-5", series="1"} 8.4+2.3x50
				       http_requests_total{pod="nginx-6", series="2"} 2.3+2.3x50`,
			query: "quantile by (pod) (1 - 0.1, rate(http_requests_total[1m]))",
		},
		{
			name: "quantile by pod with expression",
			load: `load 30s
				       http_requests_total{pod="nginx-1", series="1"} 1+1.1x40
				       http_requests_total{pod="nginx-2", series="2"} 2+2.3x50
				       http_requests_total{pod="nginx-4", series="3"} 5+2.4x50
				       http_requests_total{pod="nginx-5", series="1"} 8.4+2.3x50
				       http_requests_total{pod="nginx-6", series="2"} 2.3+2.3x50`,
			query: "quantile by (pod) (scalar(min(http_requests_total)), rate(http_requests_total[1m]))",
		},
		{
			name: "quantile",
			load: `load 30s
				       http_requests_total{pod="nginx-1", series="1"} 1+1.1x40
				       http_requests_total{pod="nginx-2", series="2"} 2+2.3x50
				       http_requests_total{pod="nginx-4", series="3"} 5+2.4x50
				       http_requests_total{pod="nginx-5", series="1"} 8.4+2.3x50
				       http_requests_total{pod="nginx-6", series="2"} 2.3+2.3x50	`,
			query: "quantile(0.9, rate(http_requests_total[1m]))",
		},
		{
			name: "stdvar",
			load: `load 30s
						http_requests_total{pod="nginx-1"} 1+1x4
						http_requests_total{pod="nginx-2"} 1+2x4`,
			query: "stdvar(http_requests_total)",
		},
		{
			name: "stdvar by pod",
			load: `load 30s
						http_requests_total{pod="nginx-1"} 1
						http_requests_total{pod="nginx-2"} 2
						http_requests_total{pod="nginx-3"} 8
						http_requests_total{pod="nginx-4"} 6`,
			query: "stdvar by (pod) (http_requests_total)",
		},
		{
			name: "stddev",
			load: `load 30s
						http_requests_total{pod="nginx-1"} 1+1x4
						http_requests_total{pod="nginx-2"} 1+2x4`,
			query: "stddev(http_requests_total)",
		},
		{
			name: "stddev by pod",
			load: `load 30s
						http_requests_total{pod="nginx-1"} 1
						http_requests_total{pod="nginx-2"} 2
						http_requests_total{pod="nginx-3"} 8
						http_requests_total{pod="nginx-4"} 6`,
			query: "stddev by (pod) (http_requests_total)",
		},
		{
			name: "sum by pod",
			load: `load 30s
						http_requests_total{pod="nginx-1"} 1+1x4
						http_requests_total{pod="nginx-2"} 1+2x4`,
			query: "sum by (pod) (http_requests_total)",
		},
		{
			name: "count",
			load: `load 30s
						http_requests_total{pod="nginx-1"} 1+1x15
						http_requests_total{pod="nginx-2"} 1+2x18`,
			query: "count(http_requests_total)",
		},
		{
			name: "average",
			load: `load 30s
						http_requests_total{pod="nginx-1"} 1+1x15
						http_requests_total{pod="nginx-2"} 1+2x18`,
			query: "avg(http_requests_total)",
		},
		{
			name: "topk",
			load: `load 30s
						http_requests_total{pod="nginx-1", series="1"} 1
						http_requests_total{pod="nginx-2", series="1"} 2
						http_requests_total{pod="nginx-3", series="1"} 8
						http_requests_total{pod="nginx-4", series="2"} 6
						http_requests_total{pod="nginx-5", series="2"} 8
						http_requests_total{pod="nginx-6", series="3"} 15
						http_requests_total{pod="nginx-7", series="3"} 11
						http_requests_total{pod="nginx-8", series="4"} 22
						http_requests_total{pod="nginx-9", series="4"} 89`,
			query: "topk(2, http_requests_total)",
			// TODO (alanprot): Top/BottomK series order on result. https://github.com/thanos-community/promql-engine/issues/120
			sortByLabels: true,
		},
		{
			name: "topk by series",
			load: `load 30s
						http_requests_total{pod="nginx-1", series="1"} 1
						http_requests_total{pod="nginx-2", series="1"} 2
						http_requests_total{pod="nginx-3", series="1"} 8
						http_requests_total{pod="nginx-4", series="2"} 6
						http_requests_total{pod="nginx-5", series="2"} 8
						http_requests_total{pod="nginx-6", series="3"} 15
						http_requests_total{pod="nginx-7", series="3"} 11
						http_requests_total{pod="nginx-8", series="4"} 22
						http_requests_total{pod="nginx-9", series="4"} 89`,
			query:        "topk(2, http_requests_total) by (series)",
			sortByLabels: true,
		},
		{
			name: "bottomK",
			load: `load 30s
						http_requests_total{pod="nginx-1", series="1"} 1
						http_requests_total{pod="nginx-2", series="1"} 2
						http_requests_total{pod="nginx-3", series="1"} 8
						http_requests_total{pod="nginx-4", series="2"} 6
						http_requests_total{pod="nginx-5", series="2"} 8
						http_requests_total{pod="nginx-6", series="3"} 15
						http_requests_total{pod="nginx-7", series="3"} 11
						http_requests_total{pod="nginx-8", series="4"} 22
						http_requests_total{pod="nginx-9", series="4"} 89`,
			query:        "bottomk(2, http_requests_total)",
			sortByLabels: true,
		},
		{
			name: "bottomk by series",
			load: `load 30s
						http_requests_total{pod="nginx-1", series="1"} 1
						http_requests_total{pod="nginx-2", series="1"} 2
						http_requests_total{pod="nginx-3", series="1"} 8
						http_requests_total{pod="nginx-4", series="2"} 6
						http_requests_total{pod="nginx-5", series="2"} 8
						http_requests_total{pod="nginx-6", series="3"} 15
						http_requests_total{pod="nginx-7", series="3"} 11
						http_requests_total{pod="nginx-8", series="4"} 22
						http_requests_total{pod="nginx-9", series="4"} 89`,
			query:        "bottomk(2, http_requests_total) by (series)",
			sortByLabels: true,
		},
		{
			name: "max",
			load: `load 30s
						http_requests_total{pod="nginx-1"} 1+1x15
						http_requests_total{pod="nginx-2"} 1+2x18`,
			query: "max(http_requests_total)",
		},
		{
			name: "max with only 1 sample",
			load: `load 30s
						http_requests_total{pod="nginx-1"} -1
						http_requests_total{pod="nginx-2"} 1`,
			query: "max(http_requests_total) by (pod)",
		},
		{
			name: "min",
			load: `load 30s
						http_requests_total{pod="nginx-1"} 1+1x15
						http_requests_total{pod="nginx-2"} 1+2x18`,
			query: "min(http_requests_total)",
		},
		{
			name: "min with only 1 sample",
			load: `load 30s
						http_requests_total{pod="nginx-1"} -1
						http_requests_total{pod="nginx-2"} 1`,
			query: "min(http_requests_total) by (pod)",
		},
		{
			name: "rate",
			load: `load 30s
					http_requests_total{pod="nginx-1", series="1"} 1+1.1x40
					http_requests_total{pod="nginx-2", series="2"} 2+2.3x50
					http_requests_total{pod="nginx-4", series="3"} 5+2.4x50
					http_requests_total{pod="nginx-5", series="1"} 8.4+2.3x50
					http_requests_total{pod="nginx-6", series="2"} 2.3+2.3x50`,
			query: "rate(http_requests_total[1m])",
		},
		{
			name: "sum rate",
			load: `load 30s
						http_requests_total{pod="nginx-1"} 1+1x4
						http_requests_total{pod="nginx-2"} 1+2x4`,
			query: "sum(rate(http_requests_total[1m]))",
		},
		{
			name: "sum rate with single sample series",
			load: `load 30s
						http_requests_total{pod="nginx-1"} 1+1x4
						http_requests_total{pod="nginx-2"} 1+2x4
						http_requests_total{pod="nginx-3"} 0`,
			query: "sum by (pod) (rate(http_requests_total[1m]))",
		},
		{
			name: "sum rate with stale series",
			load: `load 30s
						http_requests_total{pod="nginx-1"} 1+1x4
						http_requests_total{pod="nginx-2"} 1+2x20`,
			query: "sum(rate(http_requests_total[1m]))",
		},
		{
			name: "delta",
			load: `load 30s
						http_requests_total{pod="nginx-1"} 1+1x4
						http_requests_total{pod="nginx-2"} 1+2x4`,
			query: "delta(http_requests_total[1m])",
		},
		{
			name: "increase",
			load: `load 30s
						http_requests_total{pod="nginx-1"} 1+1x4
						http_requests_total{pod="nginx-2"} 1+2x4`,
			query: "increase(http_requests_total[1m])",
		},

		{
			name: "sum irate",
			load: `load 30s
						http_requests_total{pod="nginx-1"} 1+1x4
						http_requests_total{pod="nginx-2"} 1+2x4`,
			query: "sum(irate(http_requests_total[1m]))",
		},
		{
			name: "sum irate with stale series",
			load: `load 30s
						http_requests_total{pod="nginx-1"} 1+1x4
						http_requests_total{pod="nginx-2"} 1+2x20`,
			query: "sum(irate(http_requests_total[1m]))",
		},
		{
			name:  "number literal",
			load:  "",
			query: "34",
		},
		{
			name:  "vector",
			load:  "",
			query: "vector(24)",
		},
		{
			name: "binary operation with vector and scalar on the right",
			load: `load 30s
					foo{method="get", code="500"} 1+1.1x30
					foo{method="get", code="404"} 1+2.2x20`,
			query: `foo * 2`,
		},
		{
			name: "binary operation with vector and scalar on the left",
			load: `load 30s
					foo{method="get", code="500"} 1+1.1x30
					foo{method="get", code="404"} 1+2.2x20`,
			query: `2 * foo`,
		},
		{
			name: "complex binary operation",
			load: `load 30s
					foo{method="get", code="500"} 1+1.1x30
					foo{method="get", code="404"} 1+2.2x20`,
			query: `1 - (100 * sum(foo{method="get"}) / sum(foo))`,
		},
		{
			name: "vector binary op ==",
			load: `load 30s
					foo{method="get", code="500"} 1+1x40
					bar{method="get", code="404"} 1+1.1x30`,
			query: `sum(foo) by (method) == sum(bar) by (method)`,
		},
		{
			name: "vector binary op !=",
			load: `load 30s
					foo{method="get", code="500"} 1+1x40
					bar{method="get", code="404"} 1+1.1x30`,
			query: `sum(foo) by (method) != sum(bar) by (method)`,
		},
		{
			name: "vector binary op >",
			load: `load 30s
					foo{method="get", code="500"} 1+1x40
					bar{method="get", code="404"} 1+1.1x30`,
			query: `sum(foo) by (method) > sum(bar) by (method)`,
		},
		{
			name: "vector binary op <",
			load: `load 30s
					foo{method="get", code="500"} 1+1x40
					bar{method="get", code="404"} 1+1.1x30`,
			query: `sum(foo) by (method) < sum(bar) by (method)`,
		},
		{
			name: "vector binary op >=",
			load: `load 30s
					foo{method="get", code="500"} 1+1x40
					bar{method="get", code="404"} 1+1.1x30`,
			query: `sum(foo) by (method) >= sum(bar) by (method)`,
		},
		{
			name: "vector binary op <=",
			load: `load 30s
					foo{method="get", code="500"} 1+1x40
					bar{method="get", code="404"} 1+1.1x30`,
			query: `sum(foo) by (method) <= sum(bar) by (method)`,
		},
		{
			name: "vector binary op ^",
			load: `load 30s
					foo{method="get", code="500"} 1+1x40
					bar{method="get", code="404"} 1+1.1x30`,
			query: `sum(foo) by (method) ^ sum(bar) by (method)`,
		},
		{
			name: "vector binary op %",
			load: `load 30s
					foo{method="get", code="500"} 1+2x40
					bar{method="get", code="404"} 1+1x30`,
			query: `sum(foo) by (method) % sum(bar) by (method)`,
		},
		{
			name: "vector binary op > scalar",
			load: `load 30s
					foo{method="get", code="500"} 1+2x40
					bar{method="get", code="404"} 1+1x30`,
			query: `sum(foo) by (method) > 10`,
		},
		{
			name: "scalar < vector binary op",
			load: `load 30s
					foo{method="get", code="500"} 1+2x40
					bar{method="get", code="404"} 1+1x30`,
			query: `10 < sum(foo) by (method)`,
		},
		{
			name:  "scalar binary op == true",
			load:  ``,
			query: `1 == bool 1`,
		},
		{
			name:  "scalar binary op == false",
			load:  ``,
			query: `1 != bool 2`,
		},
		{
			name:  "scalar binary op !=",
			load:  ``,
			query: `1 != bool 1`,
		},
		{
			name:  "scalar binary op >",
			load:  ``,
			query: `1 > bool 0`,
		},
		{
			name:  "scalar binary op <",
			load:  ``,
			query: `1 > bool 2`,
		},
		{
			name:  "scalar binary op >=",
			load:  ``,
			query: `1 >= bool 0`,
		},
		{
			name:  "scalar binary op <=",
			load:  ``,
			query: `1 <= bool 2`,
		},
		{
			name:  "scalar binary op % 0",
			load:  ``,
			query: `2 % 2`,
		},
		{
			name:  "scalar binary op % 1",
			load:  ``,
			query: `1 % 2`,
		},
		{
			name:  "scalar binary op ^",
			load:  ``,
			query: `2 ^ 2`,
		},
		{
			name:  "empty series",
			load:  "",
			query: "http_requests_total",
		},
		{
			name:  "empty series with func",
			load:  "",
			query: "sum(http_requests_total)",
		},
		{
			name: "empty result",
			load: `load 30s
						http_requests_total{pod="nginx-1"} 1+1x15
						http_requests_total{pod="nginx-2"} 1+2x18`,
			query: `http_requests_total{pod="nginx-3"}`,
		},
		{
			name: "last_over_time",
			load: `load 30s
						http_requests_total{pod="nginx-1"} 1+1x15
						http_requests_total{pod="nginx-2"} 1+2x18`,
			query: `last_over_time(http_requests_total[30s])`,
		},
		{
			name: "group",
			load: `load 30s
						http_requests_total{pod="nginx-1"} 1+1x15
						http_requests_total{pod="nginx-2"} 1+2x18`,
			query: `group(http_requests_total)`,
		},
		{
			name: "reset",
			load: `load 30s
						http_requests_total{pod="nginx-1"} 100-1x15
						http_requests_total{pod="nginx-2"} 1+2x18`,
			query: `resets(http_requests_total[5m])`,
		},
		{
			name: "present_over_time",
			load: `load 30s
						http_requests_total{pod="nginx-1"} 1+1x15
						http_requests_total{pod="nginx-2"} 1+2x18`,
			query: `present_over_time(http_requests_total[30s])`,
		},
		{
			name:  "unary sub operation for scalar",
			load:  ``,
			query: `-(1 + 5)`,
		},
		{
			name: "unary sub operation for vector",
			load: `load 30s
						http_requests_total{pod="nginx-1"} 1+1x15
						http_requests_total{pod="nginx-2"} 1+2x18`,
			query: `-http_requests_total`,
		},
		{
			name: "unary add operation for vector",
			load: `load 30s
						http_requests_total{pod="nginx-1"} 1+1x15
						http_requests_total{pod="nginx-2"} 1+2x18`,
			query: `+http_requests_total`,
		},
		{
			name: "vector positive offset",
			load: `load 30s
						http_requests_total{pod="nginx-1"} 1+1x15
						http_requests_total{pod="nginx-2"} 1+2x18`,
			query: `http_requests_total offset 30s`,
		},
		{
			name: "vector negative offset",
			load: `load 30s
						http_requests_total{pod="nginx-1"} 1+1x15
						http_requests_total{pod="nginx-2"} 1+2x18`,
			query: `http_requests_total offset -30s`,
		},
		{
			name: "matrix negative offset with sum_over_time",
			load: `load 30s
						http_requests_total{pod="nginx-1"} 1+1x25
						http_requests_total{pod="nginx-2"} 1+2x28`,
			query: `sum_over_time(http_requests_total[5m] offset 5m)`,
		},
		{
			name: "matrix negative offset with count_over_time",
			load: `load 30s
						http_requests_total{pod="nginx-1"} 1+1x15
						http_requests_total{pod="nginx-2"} 1+2x18`,
			query: `count_over_time(http_requests_total[5m] offset -2m)`,
		},
		{
			name: "@ vector time 10s",
			load: `load 30s
						http_requests_total{pod="nginx-1"} 1+1x15
						http_requests_total{pod="nginx-2"} 1+2x18`,
			query: "http_requests_total @ 10",
		},
		{
			name: "@ vector time 120s",
			load: `load 30s
						http_requests_total{pod="nginx-1"} 1+1x15
						http_requests_total{pod="nginx-2"} 1+2x18`,
			query: "http_requests_total @ 120",
		},
		{
			name: "@ vector time 360s",
			load: `load 30s
						http_requests_total{pod="nginx-1"} 1+1x15
						http_requests_total{pod="nginx-2"} 1+2x18`,
			query: "http_requests_total @ 360",
		},
		{
			name: "@ vector start",
			load: `load 30s
						http_requests_total{pod="nginx-1"} 1+1x15
						http_requests_total{pod="nginx-2"} 1+2x18`,
			query: "http_requests_total @ start()",
		},
		{
			name: "@ vector end",
			load: `load 30s
						http_requests_total{pod="nginx-1"} 1+1x15
						http_requests_total{pod="nginx-2"} 1+2x18`,
			query: "http_requests_total @ end()",
		},
		{
			name: "count_over_time @ start",
			load: `load 30s
						http_requests_total{pod="nginx-1"} 1+1x15
						http_requests_total{pod="nginx-2"} 1+2x18`,
			query: "count_over_time(http_requests_total[5m] @ start())",
		},
		{
			name: "sum_over_time @ end",
			load: `load 30s
						http_requests_total{pod="nginx-1"} 1+1x15
						http_requests_total{pod="nginx-2"} 1+2x18`,
			query: "sum_over_time(http_requests_total[5m] @ start())",
		},
		{
			name: "avg_over_time @ 180s",
			load: `load 30s
						http_requests_total{pod="nginx-1"} 1+1x15
						http_requests_total{pod="nginx-2"} 1+2x18`,
			query: "avg_over_time(http_requests_total[4m] @ 180)",
		},
		{
			name: "@ vector 240s offset 2m",
			load: `load 30s
						http_requests_total{pod="nginx-1"} 1+1x15
						http_requests_total{pod="nginx-2"} 1+2x18`,
			query: "http_requests_total @ 240 offset 2m",
		},
		{
			name: "avg_over_time @ 120s offset -2m",
			load: `load 30s
						http_requests_total{pod="nginx-1"} 1+1x15
						http_requests_total{pod="nginx-2"} 1+2x18`,
			query: "http_requests_total @ 120 offset -2m",
		},
		{
			name: "sum_over_time @ 180s offset 2m",
			load: `load 30s
						http_requests_total{pod="nginx-1"} 1+1x15
						http_requests_total{pod="nginx-2"} 1+2x18`,
			query: "sum_over_time(http_requests_total[5m] @ 180 offset 2m)",
		},
		// Result is correct but this likely fails due to https://github.com/golang/go/issues/12025.
		// TODO(saswatamcode): Test NaN cases separately. https://github.com/thanos-community/promql-engine/issues/88
		// {
		// 	name: "scalar func with NaN",
		// 	load: `load 30s
		//  	http_requests_total{pod="nginx-1"} 1+1x15
		//  	http_requests_total{pod="nginx-2"} 1+2x18`,
		// 	query: `scalar(http_requests_total)`,
		// },
		{
			name: "scalar func with aggr",
			load: `load 30s
			http_requests_total{pod="nginx-1"} 1+1x15
			http_requests_total{pod="nginx-2"} 1+2x18`,
			query: `scalar(max(http_requests_total))`,
		},
		{
			name: "scalar func with aggr and number on right",
			load: `load 30s
			http_requests_total{pod="nginx-1"} 1+1x15
			http_requests_total{pod="nginx-2"} 1+2x18`,
			query: `scalar(max(http_requests_total)) + 10`,
		},
		{
			name: "scalar func with aggr and number on left",
			load: `load 30s
			http_requests_total{pod="nginx-1"} 1+1x15
			http_requests_total{pod="nginx-2"} 1+2x18`,
			query: `10 + scalar(max(http_requests_total))`,
		},
		{
			name: "clamp",
			load: `load 30s
				http_requests_total{pod="nginx-1"} 1+1x15
				http_requests_total{pod="nginx-2"} 1+2x18`,
			query: `clamp(http_requests_total, 5, 10)`,
		},
		{
			name: "clamp_min",
			load: `load 30s
				http_requests_total{pod="nginx-1"} 1+1x15
				http_requests_total{pod="nginx-2"} 1+2x18`,
			query: `clamp_min(http_requests_total, 10)`,
		},
		{
			name: "complex func query",
			load: `load 30s
				http_requests_total{pod="nginx-1"} 1+1x15
				http_requests_total{pod="nginx-2"} 1+2x18`,
			query: `clamp(1 - http_requests_total, 10 - 5, 10)`,
		},
		{
			name: "func within func query",
			load: `load 30s
				http_requests_total{pod="nginx-1"} 1+1x15
				http_requests_total{pod="nginx-2"} 1+2x18`,
			query: `clamp(irate(http_requests_total[30s]), 10 - 5, 10)`,
		},
		{
			name: "aggr within func query",
			load: `load 30s
				http_requests_total{pod="nginx-1"} 1+1x15
				http_requests_total{pod="nginx-2"} 1+2x18`,
			query: `clamp(rate(http_requests_total[30s]), 10 - 5, 10)`,
		},
		{
			name: "func with scalar arg that selects storage",
			load: `load 30s
				http_requests_total{pod="nginx-1"} 1+1x15
				http_requests_total{pod="nginx-2"} 1+2x18`,
			query: `clamp_min(http_requests_total, scalar(max(http_requests_total)))`,
		},
		{
			name: "func with scalar arg that selects storage + number",
			load: `load 30s
				http_requests_total{pod="nginx-1"} 1+1x15
				http_requests_total{pod="nginx-2"} 1+2x18`,
			query: `clamp_min(http_requests_total, scalar(max(http_requests_total)) + 10)`,
		},
	}

	disableOptimizers := []bool{true, false}
	lookbackDeltas := []time.Duration{30 * time.Second, time.Minute, 5 * time.Minute, 10 * time.Minute}
	for _, withoutOptimizers := range disableOptimizers {
		t.Run(fmt.Sprintf("disableOptimizers=%t", withoutOptimizers), func(t *testing.T) {
			for _, lookbackDelta := range lookbackDeltas {
				opts.LookbackDelta = lookbackDelta
				for _, tc := range cases {
					t.Run(tc.name, func(t *testing.T) {
						test, err := promql.NewTest(t, tc.load)
						testutil.Ok(t, err)
						defer test.Close()

						testutil.Ok(t, test.Run())

						for _, disableFallback := range []bool{false, true} {
							t.Run(fmt.Sprintf("disableFallback=%v", disableFallback), func(t *testing.T) {
								var queryTime time.Time = defaultQueryTime
								if tc.queryTime != (time.Time{}) {
									queryTime = tc.queryTime
								}

								newEngine := engine.New(engine.Opts{EngineOpts: opts, DisableFallback: disableFallback})
								q1, err := newEngine.NewInstantQuery(test.Storage(), nil, tc.query, queryTime)
								testutil.Ok(t, err)
								defer q1.Close()

								newResult := q1.Exec(context.Background())
								testutil.Ok(t, newResult.Err)

								oldEngine := promql.NewEngine(opts)
								q2, err := oldEngine.NewInstantQuery(test.Storage(), nil, tc.query, queryTime)
								testutil.Ok(t, err)
								defer q2.Close()

								oldResult := q2.Exec(context.Background())
								testutil.Ok(t, oldResult.Err)

								if tc.sortByLabels {
									sortByLabels(oldResult)
									sortByLabels(newResult)
								}

								testutil.Equals(t, oldResult, newResult)
							})
						}
					})
				}
			}
		})
	}
}

func TestQueryCancellation(t *testing.T) {
	twelveHours := int64(12 * time.Hour.Seconds())

	start := time.Unix(0, 0)
	end := time.Unix(twelveHours, 0)
	step := time.Second * 30
	query := `sum(rate(http_requests_total{pod="nginx-1"}[10s]))`
	load := `load 30s
				http_requests_total{pod="nginx-1"} 1+1x1
				http_requests_total{pod="nginx-2"} 1+2x40`

	test, err := promql.NewTest(t, load)
	testutil.Ok(t, err)
	defer test.Close()

	testutil.Ok(t, test.Run())

	querier := &storage.MockQueryable{
		MockQuerier: &storage.MockQuerier{
			SelectMockFunction: func(sortSeries bool, hints *storage.SelectHints, matchers ...*labels.Matcher) storage.SeriesSet {
				return newTestSeriesSet(&slowSeries{})
			},
		},
	}

	newEngine := engine.New(engine.Opts{})
	q1, err := newEngine.NewRangeQuery(querier, nil, query, start, end, step)
	testutil.Ok(t, err)

	ctx, cancel := context.WithCancel(context.Background())
	go func() {
		<-time.After(1000 * time.Millisecond)
		cancel()
	}()

	newResult := q1.Exec(ctx)
	testutil.Equals(t, context.Canceled, newResult.Err)
}

type hintRecordingQuerier struct {
	storage.Querier
	hints []*storage.SelectHints
}

func (h *hintRecordingQuerier) Close() error { return nil }

func (h *hintRecordingQuerier) Select(sortSeries bool, hints *storage.SelectHints, matchers ...*labels.Matcher) storage.SeriesSet {
	h.hints = append(h.hints, hints)
	return storage.EmptySeriesSet()
}

func TestSelectHintsSetCorrectly(t *testing.T) {
	for _, tc := range []struct {
		query string

		// All times are in milliseconds.
		start int64
		end   int64

		// TODO(bwplotka): Add support for better hints when subquerying.
		expected []*storage.SelectHints
	}{
		{
			query: "foo", start: 10000,
			expected: []*storage.SelectHints{
				{Start: 5000, End: 10000},
			},
		}, {
			query: "foo @ 15", start: 10000,
			expected: []*storage.SelectHints{
				{Start: 10000, End: 15000},
			},
		}, {
			query: "foo @ 1", start: 10000,
			expected: []*storage.SelectHints{
				{Start: -4000, End: 1000},
			},
		}, {
			query: "foo[2m]", start: 200000,
			expected: []*storage.SelectHints{
				{Start: 80000, End: 200000, Range: 120000},
			},
		}, {
			query: "foo[2m] @ 180", start: 200000,
			expected: []*storage.SelectHints{
				{Start: 60000, End: 180000, Range: 120000},
			},
		}, {
			query: "foo[2m] @ 300", start: 200000,
			expected: []*storage.SelectHints{
				{Start: 180000, End: 300000, Range: 120000},
			},
		}, {
			query: "foo[2m] @ 60", start: 200000,
			expected: []*storage.SelectHints{
				{Start: -60000, End: 60000, Range: 120000},
			},
		}, {
			query: "foo[2m] offset 2m", start: 300000,
			expected: []*storage.SelectHints{
				{Start: 60000, End: 180000, Range: 120000},
			},
		}, {
			query: "foo[2m] @ 200 offset 2m", start: 300000,
			expected: []*storage.SelectHints{
				{Start: -40000, End: 80000, Range: 120000},
			},
		}, {
			query: "foo[2m:1s]", start: 300000,
			expected: []*storage.SelectHints{
				{Start: 175000, End: 300000, Step: 1000},
			},
		}, {
			query: "count_over_time(foo[2m:1s])", start: 300000,
			expected: []*storage.SelectHints{
				{Start: 175000, End: 300000, Func: "count_over_time", Step: 1000},
			},
		}, {
			query: "count_over_time(foo[2m:1s] @ 300)", start: 200000,
			expected: []*storage.SelectHints{
				{Start: 175000, End: 300000, Func: "count_over_time", Step: 1000},
			},
		}, {
			query: "count_over_time(foo[2m:1s] @ 200)", start: 200000,
			expected: []*storage.SelectHints{
				{Start: 75000, End: 200000, Func: "count_over_time", Step: 1000},
			},
		}, {
			query: "count_over_time(foo[2m:1s] @ 100)", start: 200000,
			expected: []*storage.SelectHints{
				{Start: -25000, End: 100000, Func: "count_over_time", Step: 1000},
			},
		}, {
			query: "count_over_time(foo[2m:1s] offset 10s)", start: 300000,
			expected: []*storage.SelectHints{
				{Start: 165000, End: 290000, Func: "count_over_time", Step: 1000},
			},
		}, {
			query: "count_over_time((foo offset 10s)[2m:1s] offset 10s)", start: 300000,
			expected: []*storage.SelectHints{
				{Start: 155000, End: 280000, Func: "count_over_time", Step: 1000},
			},
		}, {
			// When the @ is on the vector selector, the enclosing subquery parameters
			// don't affect the hint ranges.
			query: "count_over_time((foo @ 200 offset 10s)[2m:1s] offset 10s)", start: 300000,
			expected: []*storage.SelectHints{
				{Start: 185000, End: 190000, Func: "count_over_time", Step: 1000},
			},
		}, {
			// When the @ is on the vector selector, the enclosing subquery parameters
			// don't affect the hint ranges.
			query: "count_over_time((foo @ 200 offset 10s)[2m:1s] @ 100 offset 10s)", start: 300000,
			expected: []*storage.SelectHints{
				{Start: 185000, End: 190000, Func: "count_over_time", Step: 1000},
			},
		}, {
			query: "count_over_time((foo offset 10s)[2m:1s] @ 100 offset 10s)", start: 300000,
			expected: []*storage.SelectHints{
				{Start: -45000, End: 80000, Func: "count_over_time", Step: 1000},
			},
		}, {
			query: "foo", start: 10000, end: 20000,
			expected: []*storage.SelectHints{
				{Start: 5000, End: 20000, Step: 1000},
			},
		}, {
			query: "foo @ 15", start: 10000, end: 20000,
			expected: []*storage.SelectHints{
				{Start: 10000, End: 15000, Step: 1000},
			},
		}, {
			query: "foo @ 1", start: 10000, end: 20000,
			expected: []*storage.SelectHints{
				{Start: -4000, End: 1000, Step: 1000},
			},
		}, {
			query: "rate(foo[2m] @ 180)", start: 200000, end: 500000,
			expected: []*storage.SelectHints{
				{Start: 60000, End: 180000, Range: 120000, Func: "rate", Step: 1000},
			},
		}, {
			query: "rate(foo[2m] @ 300)", start: 200000, end: 500000,
			expected: []*storage.SelectHints{
				{Start: 180000, End: 300000, Range: 120000, Func: "rate", Step: 1000},
			},
		}, {
			query: "rate(foo[2m] @ 60)", start: 200000, end: 500000,
			expected: []*storage.SelectHints{
				{Start: -60000, End: 60000, Range: 120000, Func: "rate", Step: 1000},
			},
		}, {
			query: "rate(foo[2m])", start: 200000, end: 500000,
			expected: []*storage.SelectHints{
				{Start: 80000, End: 500000, Range: 120000, Func: "rate", Step: 1000},
			},
		}, {
			query: "rate(foo[2m] offset 2m)", start: 300000, end: 500000,
			expected: []*storage.SelectHints{
				{Start: 60000, End: 380000, Range: 120000, Func: "rate", Step: 1000},
			},
		}, {
			query: "rate(foo[2m:1s])", start: 300000, end: 500000,
			expected: []*storage.SelectHints{
				{Start: 175000, End: 500000, Func: "rate", Step: 1000},
			},
		}, {
			query: "count_over_time(foo[2m:1s])", start: 300000, end: 500000,
			expected: []*storage.SelectHints{
				{Start: 175000, End: 500000, Func: "count_over_time", Step: 1000},
			},
		}, {
			query: "count_over_time(foo[2m:1s] offset 10s)", start: 300000, end: 500000,
			expected: []*storage.SelectHints{
				{Start: 165000, End: 490000, Func: "count_over_time", Step: 1000},
			},
		}, {
			query: "count_over_time(foo[2m:1s] @ 300)", start: 200000, end: 500000,
			expected: []*storage.SelectHints{
				{Start: 175000, End: 300000, Func: "count_over_time", Step: 1000},
			},
		}, {
			query: "count_over_time(foo[2m:1s] @ 200)", start: 200000, end: 500000,
			expected: []*storage.SelectHints{
				{Start: 75000, End: 200000, Func: "count_over_time", Step: 1000},
			},
		}, {
			query: "count_over_time(foo[2m:1s] @ 100)", start: 200000, end: 500000,
			expected: []*storage.SelectHints{
				{Start: -25000, End: 100000, Func: "count_over_time", Step: 1000},
			},
		}, {
			query: "count_over_time((foo offset 10s)[2m:1s] offset 10s)", start: 300000, end: 500000,
			expected: []*storage.SelectHints{
				{Start: 155000, End: 480000, Func: "count_over_time", Step: 1000},
			},
		}, {
			// When the @ is on the vector selector, the enclosing subquery parameters
			// don't affect the hint ranges.
			query: "count_over_time((foo @ 200 offset 10s)[2m:1s] offset 10s)", start: 300000, end: 500000,
			expected: []*storage.SelectHints{
				{Start: 185000, End: 190000, Func: "count_over_time", Step: 1000},
			},
		}, {
			// When the @ is on the vector selector, the enclosing subquery parameters
			// don't affect the hint ranges.
			query: "count_over_time((foo @ 200 offset 10s)[2m:1s] @ 100 offset 10s)", start: 300000, end: 500000,
			expected: []*storage.SelectHints{
				{Start: 185000, End: 190000, Func: "count_over_time", Step: 1000},
			},
		}, {
			query: "count_over_time((foo offset 10s)[2m:1s] @ 100 offset 10s)", start: 300000, end: 500000,
			expected: []*storage.SelectHints{
				{Start: -45000, End: 80000, Func: "count_over_time", Step: 1000},
			},
		}, {
			query: "sum by (dim1) (foo)", start: 10000,
			expected: []*storage.SelectHints{
				{Start: 5000, End: 10000, Func: "sum", By: true, Grouping: []string{"dim1"}},
			},
		}, {
			query: "sum without (dim1) (foo)", start: 10000,
			expected: []*storage.SelectHints{
				{Start: 5000, End: 10000, Func: "sum", Grouping: []string{"dim1"}},
			},
		}, {
			query: "sum by (dim1) (avg_over_time(foo[1s]))", start: 10000,
			expected: []*storage.SelectHints{
				{Start: 9000, End: 10000, Func: "avg_over_time", Range: 1000},
			},
		}, {
			query: "sum by (dim1) (max by (dim2) (foo))", start: 10000,
			expected: []*storage.SelectHints{
				{Start: 5000, End: 10000, Func: "max", By: true, Grouping: []string{"dim2"}},
			},
		}, {
			query: "(max by (dim1) (foo))[5s:1s]", start: 10000,
			expected: []*storage.SelectHints{
				{Start: 0, End: 10000, Func: "max", By: true, Grouping: []string{"dim1"}, Step: 1000},
			},
		}, {
			query: "(sum(http_requests{group=~\"p.*\"})+max(http_requests{group=~\"c.*\"}))[20s:5s]", start: 120000,
			expected: []*storage.SelectHints{
				{Start: 95000, End: 120000, Func: "sum", By: true, Step: 5000},
				{Start: 95000, End: 120000, Func: "max", By: true, Step: 5000},
			},
		}, {
			query: "foo @ 50 + bar @ 250 + baz @ 900", start: 100000, end: 500000,
			expected: []*storage.SelectHints{
				{Start: 45000, End: 50000, Step: 1000},
				{Start: 245000, End: 250000, Step: 1000},
				{Start: 895000, End: 900000, Step: 1000},
			},
		}, {
			query: "foo @ 50 + bar + baz @ 900", start: 100000, end: 500000,
			expected: []*storage.SelectHints{
				{Start: 45000, End: 50000, Step: 1000},
				{Start: 95000, End: 500000, Step: 1000},
				{Start: 895000, End: 900000, Step: 1000},
			},
		}, {
			query: "rate(foo[2s] @ 50) + bar @ 250 + baz @ 900", start: 100000, end: 500000,
			expected: []*storage.SelectHints{
				{Start: 48000, End: 50000, Step: 1000, Func: "rate", Range: 2000},
				{Start: 245000, End: 250000, Step: 1000},
				{Start: 895000, End: 900000, Step: 1000},
			},
		}, {
			query: "rate(foo[2s:1s] @ 50) + bar + baz", start: 100000, end: 500000,
			expected: []*storage.SelectHints{
				{Start: 43000, End: 50000, Step: 1000, Func: "rate"},
				{Start: 95000, End: 500000, Step: 1000},
				{Start: 95000, End: 500000, Step: 1000},
			},
		}, {
			query: "rate(foo[2s:1s] @ 50) + bar + rate(baz[2m:1s] @ 900 offset 2m) ", start: 100000, end: 500000,
			expected: []*storage.SelectHints{
				{Start: 43000, End: 50000, Step: 1000, Func: "rate"},
				{Start: 95000, End: 500000, Step: 1000},
				{Start: 655000, End: 780000, Step: 1000, Func: "rate"},
			},
		}, { // Hints are based on the inner most subquery timestamp.
			query: `sum_over_time(sum_over_time(metric{job="1"}[100s])[100s:25s] @ 50)[3s:1s] @ 3000`, start: 100000,
			expected: []*storage.SelectHints{
				{Start: -150000, End: 50000, Range: 100000, Func: "sum_over_time", Step: 25000},
			},
		}, { // Hints are based on the inner most subquery timestamp.
			query: `sum_over_time(sum_over_time(metric{job="1"}[100s])[100s:25s] @ 3000)[3s:1s] @ 50`,
			expected: []*storage.SelectHints{
				{Start: 2800000, End: 3000000, Range: 100000, Func: "sum_over_time", Step: 25000},
			},
		},
	} {
		t.Run(tc.query, func(t *testing.T) {
			opts := promql.EngineOpts{
				Logger:           nil,
				Reg:              nil,
				MaxSamples:       10,
				Timeout:          10 * time.Second,
				LookbackDelta:    5 * time.Second,
				EnableAtModifier: true,
			}

			ng := engine.New(engine.Opts{EngineOpts: opts})
			hintsRecorder := &hintRecordingQuerier{}
			queryable := &storage.MockQueryable{MockQuerier: hintsRecorder}

			var (
				query promql.Query
				err   error
			)
			if tc.end == 0 {
				query, err = ng.NewInstantQuery(queryable, nil, tc.query, timestamp.Time(tc.start))
			} else {
				query, err = ng.NewRangeQuery(queryable, nil, tc.query, timestamp.Time(tc.start), timestamp.Time(tc.end), time.Second)
			}
			testutil.Ok(t, err)

			res := query.Exec(context.Background())
			testutil.Ok(t, res.Err)

			testutil.Equals(t, tc.expected, hintsRecorder.hints)
		})
	}
}

func TestFallback(t *testing.T) {
	start := time.Unix(0, 0)
	end := time.Unix(120, 0)
	step := time.Second * 30

	// TODO(fpetkovski): Update this expression once we add support for sort_desc.
	query := `sort_desc(http_requests_total{pod="nginx-1"})`
	load := `load 30s
				http_requests_total{pod="nginx-1"} 1+1x1
				http_requests_total{pod="nginx-2"} 1+2x40`

	test, err := promql.NewTest(t, load)
	testutil.Ok(t, err)
	defer test.Close()

	testutil.Ok(t, test.Run())

	for _, disableFallback := range []bool{true, false} {
		t.Run(fmt.Sprintf("disableFallback=%t", disableFallback), func(t *testing.T) {
			opts := promql.EngineOpts{
				Timeout:    2 * time.Second,
				MaxSamples: math.MaxInt64,
			}
			newEngine := engine.New(engine.Opts{DisableFallback: disableFallback, EngineOpts: opts})
			q1, err := newEngine.NewRangeQuery(test.Storage(), nil, query, start, end, step)
			if disableFallback {
				testutil.NotOk(t, err)
			} else {
				testutil.Ok(t, err)
				newResult := q1.Exec(context.Background())
				testutil.Ok(t, newResult.Err)
			}
		})
	}
}

func storageWithSeries(series ...storage.Series) *storage.MockQueryable {
	return &storage.MockQueryable{
		MockQuerier: &storage.MockQuerier{
			SelectMockFunction: func(sortSeries bool, hints *storage.SelectHints, matchers ...*labels.Matcher) storage.SeriesSet {
				result := make([]storage.Series, 0)
				for _, s := range series {
				loopMatchers:
					for _, m := range matchers {
						for _, l := range s.Labels() {
							if m.Name == l.Name && m.Matches(l.Value) {
								result = append(result, s)
								break loopMatchers
							}
						}
					}
				}
				return newTestSeriesSet(result...)
			},
		},
	}
}

type mockSeries struct {
	labels     []string
	timestamps []int64
	values     []float64
}

func newMockSeries(labels []string, timestamps []int64, values []float64) *mockSeries {
	return &mockSeries{labels: labels, timestamps: timestamps, values: values}
}

func (m mockSeries) Labels() labels.Labels {
	return labels.FromStrings(m.labels...)
}

func (m mockSeries) Iterator() chunkenc.Iterator {
	return &mockIterator{
		i:          -1,
		timestamps: m.timestamps,
		values:     m.values,
	}
}

type mockIterator struct {
	i          int
	timestamps []int64
	values     []float64
}

func (m *mockIterator) Next() chunkenc.ValueType {
	m.i++
	if m.i >= len(m.values) {
		return chunkenc.ValNone
	}

	return chunkenc.ValFloat
}

func (m *mockIterator) Seek(t int64) chunkenc.ValueType {
	for {
		next := m.Next()
		if next == chunkenc.ValNone {
			return chunkenc.ValNone
		}

		if m.AtT() >= t {
			return next
		}
	}
}

func (m *mockIterator) At() (int64, float64) {
	return m.timestamps[m.i], m.values[m.i]
}

func (m *mockIterator) AtHistogram() (int64, *histogram.Histogram) { return 0, nil }

func (m *mockIterator) AtFloatHistogram() (int64, *histogram.FloatHistogram) { return 0, nil }

func (m *mockIterator) AtT() int64 { return m.timestamps[m.i] }

func (m *mockIterator) Err() error { return nil }

type testSeriesSet struct {
	i      int
	series []storage.Series
}

func newTestSeriesSet(series ...storage.Series) storage.SeriesSet {
	return &testSeriesSet{
		i:      -1,
		series: series,
	}
}

func (s *testSeriesSet) Next() bool                 { s.i++; return s.i < len(s.series) }
func (s *testSeriesSet) At() storage.Series         { return s.series[s.i] }
func (s *testSeriesSet) Err() error                 { return nil }
func (s *testSeriesSet) Warnings() storage.Warnings { return nil }

type slowSeries struct{}

func (d slowSeries) Labels() labels.Labels       { return labels.FromStrings("foo", "bar") }
func (d slowSeries) Iterator() chunkenc.Iterator { return &slowIterator{} }

type slowIterator struct {
	ts int64
}

func (d *slowIterator) AtHistogram() (int64, *histogram.Histogram) {
	panic("not implemented")
}

func (d *slowIterator) AtFloatHistogram() (int64, *histogram.FloatHistogram) {
	panic("not implemented")
}

func (d *slowIterator) AtT() int64 {
	return d.ts
}

func (d *slowIterator) At() (int64, float64) {
	return d.ts, 1
}

func (d *slowIterator) Next() chunkenc.ValueType {
	<-time.After(10 * time.Millisecond)
	d.ts += 30 * 1000
	return chunkenc.ValFloat
}

func (d *slowIterator) Seek(t int64) chunkenc.ValueType {
	<-time.After(10 * time.Millisecond)
	d.ts = t
	return chunkenc.ValFloat
}
func (d *slowIterator) Err() error { return nil }

type mockRuntimeErr struct{}

func (m *mockRuntimeErr) Error() string {
	return "panic!"
}

func (m *mockRuntimeErr) RuntimeError() {
}

func TestEngineRecoversFromPanic(t *testing.T) {
	t.Parallel()

	querier := &storage.MockQueryable{
		MockQuerier: &storage.MockQuerier{
			SelectMockFunction: func(sortSeries bool, hints *storage.SelectHints, matchers ...*labels.Matcher) storage.SeriesSet {
				panic(runtime.Error(&mockRuntimeErr{}))
			},
		},
	}
	t.Run("instant", func(t *testing.T) {
		newEngine := engine.New(engine.Opts{
			DisableFallback: true,
		})
		q, err := newEngine.NewInstantQuery(querier, nil, "somequery", time.Time{})
		testutil.Ok(t, err)

		r := q.Exec(context.Background())
		testutil.Assert(t, r.Err.Error() == "unexpected error: panic!")
	})

	t.Run("range", func(t *testing.T) {
		newEngine := engine.New(engine.Opts{
			DisableFallback: true,
		})
		q, err := newEngine.NewRangeQuery(querier, nil, "somequery", time.Time{}, time.Time{}, 42)
		testutil.Ok(t, err)

		r := q.Exec(context.Background())
		testutil.Assert(t, r.Err.Error() == "unexpected error: panic!")
	})
<<<<<<< HEAD

}

func sortByLabels(r *promql.Result) {
	switch r.Value.Type() {
	case parser.ValueTypeVector:
		m, _ := r.Vector()
		sort.Sort(samplesByLabels(m))
		r.Value = m
	case parser.ValueTypeMatrix:
		m, _ := r.Matrix()
		sort.Sort(seriesByLabels(m))
		r.Value = m
	}
}

type seriesByLabels []promql.Series

func (b seriesByLabels) Len() int           { return len(b) }
func (b seriesByLabels) Swap(i, j int)      { b[i], b[j] = b[j], b[i] }
func (b seriesByLabels) Less(i, j int) bool { return labels.Compare(b[i].Metric, b[j].Metric) < 0 }

type samplesByLabels []promql.Sample

func (b samplesByLabels) Len() int           { return len(b) }
func (b samplesByLabels) Swap(i, j int)      { b[i], b[j] = b[j], b[i] }
func (b samplesByLabels) Less(i, j int) bool { return labels.Compare(b[i].Metric, b[j].Metric) < 0 }
=======
}
>>>>>>> dfed5ab3
<|MERGE_RESOLUTION|>--- conflicted
+++ resolved
@@ -2439,8 +2439,6 @@
 		r := q.Exec(context.Background())
 		testutil.Assert(t, r.Err.Error() == "unexpected error: panic!")
 	})
-<<<<<<< HEAD
-
 }
 
 func sortByLabels(r *promql.Result) {
@@ -2466,7 +2464,4 @@
 
 func (b samplesByLabels) Len() int           { return len(b) }
 func (b samplesByLabels) Swap(i, j int)      { b[i], b[j] = b[j], b[i] }
-func (b samplesByLabels) Less(i, j int) bool { return labels.Compare(b[i].Metric, b[j].Metric) < 0 }
-=======
-}
->>>>>>> dfed5ab3
+func (b samplesByLabels) Less(i, j int) bool { return labels.Compare(b[i].Metric, b[j].Metric) < 0 }